"""A module containing tools for permanently configuring SWIFT-utils."""

from dataclasses import (  # asdict may be used elsewhere
    asdict,
    dataclass,
)
from functools import lru_cache
from pathlib import Path
from typing import Optional

import yaml
from prompt_toolkit import PromptSession
from prompt_toolkit.completion import PathCompleter
from prompt_toolkit.key_binding import KeyBindings
from prompt_toolkit.styles import Style
from prompt_toolkit.validation import ValidationError, Validator

# Define the path to the profile file
PROFILE_FILE = Path.home() / ".swiftsim-utils" / "profiles.yaml"


@dataclass()
class SWIFTCLIProfile:
    """A configuration for SWIFT-utils.

    This contains all the information defining a SWIFT profile which can be
    used in SWIFT-CLI's various modes.

    Attributes:
        swiftsim_dir: Path to the SWIFTSim repository.
        data_dir: Path to the directory containing additional data files.
        branch: Branch name for SWIFT repository.
        softening_coeff: Softening coefficient in units of mean separation.
        softening_pivot_z: Maximal softening pivot redshift.
        parameter_file: Path to parameter file for cosmology.

        Cosmology parameters:
        h: Reduced Hubble constant.
        a_begin: Initial scale-factor of the simulation.
        a_end: Final scale factor of the simulation.
        Omega_m: Matter density parameter.
        Omega_lambda: Dark-energy density parameter.
        Omega_b: Baryon density parameter.
        Omega_r: Radiation density parameter.
        w_0: Dark-energy equation-of-state parameter at z=0.
        w_a: Dark-energy equation-of-state time evolution parameter.
        T_nu_0: Present-day neutrino temperature in internal units.
        N_ur: Number of ultra-relativistic species.
        N_nu: Integer number of massive neutrinos.
        M_nu_eV: Comma-separated list of neutrino masses in eV.
        deg_nu: Comma-separated list of neutrino degeneracies.
    """

    swiftsim_dir: Path | None
    data_dir: Path | None
    branch: str = "master"
    softening_coeff: float = 0.04
    softening_pivot_z: float = 2.7
    parameter_file: Optional[Path] = None

    # Cosmology parameters
    h: float = 0.6777
    a_begin: float = 0.0078125
    a_end: float = 1.0
    Omega_m: float = 0.307
    Omega_lambda: float = 0.693
    Omega_b: float = 0.0482519
    Omega_r: float = 0.0
    w_0: float = -1.0
    w_a: float = 0.0
    T_nu_0: float = 1.9514
    N_ur: float = 1.0196
    N_nu: int = 2
    M_nu_eV: str = "0.05, 0.01"
    deg_nu: str = "1.0, 1.0"


def load_cosmology_from_parameter_file(parameter_file_path: Path) -> dict:
    """Load cosmology parameters from a SWIFT parameter file.

    Args:
        parameter_file_path: Path to the SWIFT parameter YAML file.

    Returns:
        dict: Loaded cosmology parameters with defaults for missing values.

    Raises:
        FileNotFoundError: If the parameter file doesn't exist.
        ValueError: If the parameter file is malformed or missing cosmology
            section.
    """
    if not parameter_file_path.exists():
        raise FileNotFoundError(
            f"Parameter file not found: {parameter_file_path}"
        )

    try:
        with open(parameter_file_path, "r") as f:
            params = yaml.safe_load(f)
    except yaml.YAMLError as e:
        # If YAML parsing fails, try to extract just the cosmology section
        # manually
        print(
            f"Warning: YAML parsing failed, attempting manual extraction: {e}"
        )
        try:
            cosmology_params = _extract_cosmology_manually(parameter_file_path)
            return cosmology_params
        except Exception as manual_e:
            print(f"Warning: Manual extraction also failed: {manual_e}")
            print("Using default cosmology parameters")
            return {}

    if params is None or "Cosmology" not in params:
        print(
            f"Warning: No 'Cosmology' section found in {parameter_file_path}"
        )
        return {}  # Return empty dict for defaults

    cosmo_params = params["Cosmology"]

    # Return dictionary with values from file, falling back to defaults
    # handled by SWIFTCLIProfile
    return {
        "h": cosmo_params.get("h", 0.6777),
        "a_begin": cosmo_params.get("a_begin", 0.0078125),
        "a_end": cosmo_params.get("a_end", 1.0),
        "Omega_m": cosmo_params.get("Omega_m", 0.307),
        "Omega_lambda": cosmo_params.get("Omega_lambda", 0.693),
        "Omega_b": cosmo_params.get("Omega_b", 0.0482519),
        "Omega_r": cosmo_params.get("Omega_r", 0.0),
        "w_0": cosmo_params.get("w_0", -1.0),
        "w_a": cosmo_params.get("w_a", 0.0),
        "T_nu_0": cosmo_params.get("T_nu_0", 1.9514),
        "N_ur": cosmo_params.get("N_ur", 1.0196),
        "N_nu": cosmo_params.get("N_nu", 2),
        "M_nu_eV": cosmo_params.get("M_nu_eV", "0.05, 0.01"),
        "deg_nu": cosmo_params.get("deg_nu", "1.0, 1.0"),
    }


def _extract_cosmology_manually(parameter_file_path: Path) -> dict:
    """Manually extract cosmology parameters from a SWIFT parameter file.

    This is a fallback for files that have YAML formatting issues but
    still contain valid cosmology parameters.

    Args:
        parameter_file_path: Path to the SWIFT parameter file.

    Returns:
        dict: Extracted cosmology parameters.
    """
    import re

    cosmo_values = {}

    with open(parameter_file_path, "r") as f:
        content = f.read()

    # Look for the Cosmology section
    cosmo_section_match = re.search(
        r"Cosmology:\s*\n(.*?)(?=^\S|\Z)", content, re.MULTILINE | re.DOTALL
    )
    if not cosmo_section_match:
        raise ValueError("No Cosmology section found")

    cosmo_section = cosmo_section_match.group(1)

    # Extract key-value pairs from the cosmology section
    patterns = {
        "h": r"h:\s*([0-9.]+)",
        "a_begin": r"a_begin:\s*([0-9.]+)",
        "a_end": r"a_end:\s*([0-9.]+)",
        "Omega_m": r"Omega_m:\s*([0-9.]+)",
        "Omega_lambda": r"Omega_lambda:\s*([0-9.]+)",
        "Omega_b": r"Omega_b:\s*([0-9.]+)",
        "Omega_r": r"Omega_r:\s*([0-9.]+)",
        "w_0": r"w_0:\s*([-0-9.]+)",
        "w_a": r"w_a:\s*([-0-9.]+)",
        "T_nu_0": r"T_nu_0:\s*([0-9.]+)",
        "N_ur": r"N_ur:\s*([0-9.]+)",
        "N_nu": r"N_nu:\s*([0-9]+)",
        "M_nu_eV": r"M_nu_eV:\s*([0-9., ]+)",
        "deg_nu": r"deg_nu:\s*([0-9., ]+)",
    }

    for key, pattern in patterns.items():
        match = re.search(pattern, cosmo_section)
        if match:
            value = match.group(1).strip()
            if key in ["M_nu_eV", "deg_nu"]:
                cosmo_values[key] = (
                    value  # Keep as string for comma-separated values
                )
            elif key == "N_nu":
                cosmo_values[key] = int(value)
            else:
                cosmo_values[key] = float(value)

    return cosmo_values


def get_default_parameter_file(swiftsim_dir: Path) -> Path:
    """Get the default parameter file path.

    Args:
        swiftsim_dir: Path to the SWIFTSim repository.

    Returns:
        Path: Path to the default parameter_example.yml file.
    """
    return swiftsim_dir / "examples" / "parameter_example.yml"


class PathExistsValidator(Validator):
    """Validator to check if a given path exists."""

    def validate(self, document):
        """Validate that the path exists."""
        p = Path(document.text).expanduser()
        if not p.exists():
            raise ValidationError(
                message="Path does not exist.",
                cursor_position=len(document.text),
            )


# ---------- prompt_toolkit styling and key bindings ----------

PTK_STYLE = Style.from_dict(
    {
        "completion-menu": "bg:#2b2e3b",
        "completion-menu.completion": "bg:#2b2e3b #c0caf5",
        "completion-menu.completion.current": "bg:#3b4252 #ffffff",
        "scrollbar.background": "bg:#3b4252",
        "scrollbar.button": "bg:#ffffff",
        "prompt": "bold",
    }
)

KB = KeyBindings()


@KB.add("enter")
def _(event):
    """Enter accepts current completion if menu is open, otherwise submits."""
    buf = event.current_buffer
    if getattr(buf, "completer", None) is not None and buf.complete_state:
        comp = buf.complete_state.current_completion
        if comp is not None:
            buf.apply_completion(comp)
    else:
        buf.validate_and_handle()


@KB.add("tab")
def _(event):
    """Tab opens/cycles completions, if the current prompt has a completer."""
    buf = event.current_buffer
    if getattr(buf, "completer", None) is not None:
        if buf.complete_state:
            buf.complete_next()
        else:
            buf.start_completion(select_first=True)


def get_cli_profiles(
    default_swift: str | None = None,
    default_data: str | None = None,
    default_branch: str = "master",
    default_softening_coeff: float = 0.04,
    default_softening_pivot_z: float = 2.7,
    default_parameter_file: str | None = None,
) -> SWIFTCLIProfile:
    """Interactively collect profile values for SWIFT-utils.

    Path prompts (first two) have completion + validation. While a completion
    menu is visible on those prompts:
      - Enter applies the highlighted completion and continues editing.
      - Enter submits only when the completion menu is not open.
    Other prompts behave normally and submit on Enter.
    """
    # Ensure all inputs are either str or None
    default_swift = (
        default_swift if default_swift is None else str(default_swift)
    )
    default_data = default_data if default_data is None else str(default_data)
    default_branch = str(default_branch)
<<<<<<< HEAD
    default_softening_coeff_str = str(default_softening_coeff)
    default_softening_pivot_z_str = str(default_softening_pivot_z)
=======
    default_softening_coeff = str(default_softening_coeff)
    default_softening_pivot_z = str(default_softening_pivot_z)
    default_parameter_file = (
        default_parameter_file
        if default_parameter_file is None
        else str(default_parameter_file)
    )
>>>>>>> 1c747488

    # Path completer for directory paths
    path_completer = PathCompleter(expanduser=True, only_directories=True)
    # File path completer for parameter files
    file_completer = PathCompleter(expanduser=True)

    # Separate sessions so completers/validators do not leak.
    path_session: PromptSession[str] = PromptSession(
        style=PTK_STYLE,
        key_bindings=KB,
        complete_while_typing=False,
        reserve_space_for_menu=8,
    )
    text_session: PromptSession[str] = PromptSession(
        style=PTK_STYLE,
        complete_while_typing=False,
    )

    # --- Path prompts with validation and completion ---
    swift_repo = path_session.prompt(
        [("class:prompt", "SWIFTSim directory: ")],
        default=(default_swift or ""),
        completer=path_completer,
        validator=PathExistsValidator(),
        validate_while_typing=False,
    ).strip()

    data_dir = path_session.prompt(
        [("class:prompt", "Extra data directory: ")],
        # preserve fallback: use default_data if provided, otherwise swift_repo
        default=(default_data or swift_repo),
        completer=path_completer,
        validator=PathExistsValidator(),
        validate_while_typing=False,
    ).strip()

    # --- Plain prompts (no completer) ---
    swift_branch = text_session.prompt(
        [("class:prompt", "SWIFTSim branch: ")],
        default=default_branch,
    ).strip()

    # Convert to absolute path to determine default parameter file
    swift_repo_path = Path(swift_repo).expanduser().resolve()
    default_param_path = get_default_parameter_file(swift_repo_path)

    parameter_file = path_session.prompt(
        [("class:prompt", "Parameter file: ")],
        default=(default_parameter_file or str(default_param_path)),
        completer=file_completer,
        validator=PathExistsValidator(),
        validate_while_typing=False,
    ).strip()

    softening_coeff = text_session.prompt(
        [
            (
                "class:prompt",
                "Softening (in units of mean separation): ",
            )
        ],
        default=default_softening_coeff_str,
    ).strip()

    softening_pivot_z = text_session.prompt(
        [
            (
                "class:prompt",
                "Maximal softening pivot redshift: ",
            )
        ],
        default=default_softening_pivot_z_str,
    ).strip()

    # Convert to absolute paths
<<<<<<< HEAD
    swift_repo_path = Path(swift_repo).expanduser().resolve()
    data_dir_path = Path(data_dir).expanduser().resolve()

    return SWIFTCLIProfile(
        swift_repo_path,
        data_dir_path,
        swift_branch,
        float(softening_coeff),
        float(softening_pivot_z),
=======
    swift_repo = Path(swift_repo).expanduser().resolve()
    data_dir = Path(data_dir).expanduser().resolve()
    param_path = Path(parameter_file).expanduser().resolve()

    # Load cosmology parameters from parameter file
    try:
        cosmology_params = load_cosmology_from_parameter_file(param_path)
        print(f"Loaded cosmology parameters from {param_path}")
    except (FileNotFoundError, ValueError) as e:
        print(f"Warning: Could not load cosmology parameters: {e}")
        print("Using default cosmology parameters")
        cosmology_params = {}

    return SWIFTCLIProfile(
        swiftsim_dir=swift_repo,
        data_dir=data_dir,
        branch=swift_branch,
        softening_coeff=float(softening_coeff),
        softening_pivot_z=float(softening_pivot_z),
        parameter_file=param_path,
        **cosmology_params,  # Unpack cosmology parameters as individual fields
>>>>>>> 1c747488
    )


@lru_cache(maxsize=None)
def _load_swift_profile(key=None) -> SWIFTCLIProfile:
    """Load the SWIFT-utils profile from the profile file.

    Returns:
        SWIFTCLIProfile: The loaded profile.
    """
    # Return a dummy if the profile file does not yet exist
    if not PROFILE_FILE.exists():
<<<<<<< HEAD
        return SWIFTCLIProfile(None, None, "master", 0.04, 2.7)
=======
        return SWIFTCLIProfile(
            swiftsim_dir=None,
            data_dir=None,
            branch="master",
            softening_coeff=0.04,
            softening_pivot_z=2.7,
            parameter_file=None,
        )
>>>>>>> 1c747488

    with open(PROFILE_FILE, "r") as f:
        profile_data = yaml.safe_load(f)

    # If we don't have a profile yet return an empty one
    if profile_data is None:
<<<<<<< HEAD
        return SWIFTCLIProfile(None, None, "master", 0.04, 2.7)
=======
        return SWIFTCLIProfile(
            swiftsim_dir=None,
            data_dir=None,
            branch="master",
            softening_coeff=0.04,
            softening_pivot_z=2.7,
            parameter_file=None,
        )
>>>>>>> 1c747488

    # If key is None return the current profile
    if key is None:
        profile_data = profile_data["Current"]
    else:
        profile_data = profile_data.get(key, {})

    # Load parameter file path (with backward compatibility)
    param_file = (
        profile_data.get("parameter_file")
        or profile_data.get("template_parameter_file")
        or profile_data.get("template_params")
    )
    param_file_path = Path(param_file) if param_file else None

    return SWIFTCLIProfile(
        swiftsim_dir=Path(profile_data["swiftsim_dir"]),
        data_dir=Path(profile_data["data_dir"]),
        branch=profile_data.get("branch", "master"),
        softening_coeff=float(profile_data.get("softening_coeff", 0.04)),
        softening_pivot_z=float(profile_data.get("softening_pivot_z", 2.7)),
        parameter_file=param_file_path,
        # Load cosmology parameters directly as individual fields
        h=profile_data.get("h", 0.6777),
        a_begin=profile_data.get("a_begin", 0.0078125),
        a_end=profile_data.get("a_end", 1.0),
        Omega_m=profile_data.get("Omega_m", 0.307),
        Omega_lambda=profile_data.get("Omega_lambda", 0.693),
        Omega_b=profile_data.get("Omega_b", 0.0482519),
        Omega_r=profile_data.get("Omega_r", 0.0),
        w_0=profile_data.get("w_0", -1.0),
        w_a=profile_data.get("w_a", 0.0),
        T_nu_0=profile_data.get("T_nu_0", 1.9514),
        N_ur=profile_data.get("N_ur", 1.0196),
        N_nu=profile_data.get("N_nu", 2),
        M_nu_eV=profile_data.get("M_nu_eV", "0.05, 0.01"),
        deg_nu=profile_data.get("deg_nu", "1.0, 1.0"),
    )


def _load_all_profiles() -> dict[str, dict]:
    """Load all profiles from the SWIFT-utils profile file.

    Returns:
        dict[str, dict]: A dictionary of all profiles in the profile
            file.
    """
    # Load existing profile handling edge cases
    if PROFILE_FILE.exists():
        with open(PROFILE_FILE, "r") as f:
            all_profile_data = yaml.safe_load(f)
        if all_profile_data is None:  # Handle case where the file is empty
            all_profile_data = {}
    else:
        all_profile_data = {}

    return all_profile_data


def load_swift_profile() -> SWIFTCLIProfile:
    """Load the SWIFT-utils profile.

    This function caches the result to avoid reloading the profile
    multiple times.

    Returns:
        SWIFTCLIProfile: The loaded profile.
    """
    return _load_swift_profile()


def _save_swift_profile(
    profile: SWIFTCLIProfile, key: str = "Current"
) -> None:
    """Save the SWIFT-utils profile to the profile file.

    Args:
        profile: The profile to save.
        key: The key under which to save the profile. Defaults to
             "Current".
    """
    # Load existing profile
    all_profile_data = _load_all_profiles()

    # Set the contents under the given key
    all_profile_data[key] = asdict(profile)

    # Convert all Paths to strings for YAML serialization
    for k, v in all_profile_data.items():
        for _k, _v in v.items():
            if isinstance(_v, Path):
                all_profile_data[k][_k] = str(_v)

    # Write back to the profile file
    with open(PROFILE_FILE, "w") as f:
        yaml.safe_dump(all_profile_data, f)

    # Clear the cached profile
    _load_swift_profile.cache_clear()


def update_current_profile_value(key: str, value: str | float | int) -> None:
    """Update a single value in the current profile.

    Args:
        key: The key to update.
        value: The new value.
    """
    # Get the current profile
    profile = load_swift_profile()

    # Update the value
    setattr(profile, key, value)

    # Save the updated profile
    _save_swift_profile(profile, "Current")<|MERGE_RESOLUTION|>--- conflicted
+++ resolved
@@ -287,18 +287,13 @@
     )
     default_data = default_data if default_data is None else str(default_data)
     default_branch = str(default_branch)
-<<<<<<< HEAD
     default_softening_coeff_str = str(default_softening_coeff)
     default_softening_pivot_z_str = str(default_softening_pivot_z)
-=======
-    default_softening_coeff = str(default_softening_coeff)
-    default_softening_pivot_z = str(default_softening_pivot_z)
     default_parameter_file = (
         default_parameter_file
         if default_parameter_file is None
         else str(default_parameter_file)
     )
->>>>>>> 1c747488
 
     # Path completer for directory paths
     path_completer = PathCompleter(expanduser=True, only_directories=True)
@@ -374,19 +369,8 @@
     ).strip()
 
     # Convert to absolute paths
-<<<<<<< HEAD
     swift_repo_path = Path(swift_repo).expanduser().resolve()
     data_dir_path = Path(data_dir).expanduser().resolve()
-
-    return SWIFTCLIProfile(
-        swift_repo_path,
-        data_dir_path,
-        swift_branch,
-        float(softening_coeff),
-        float(softening_pivot_z),
-=======
-    swift_repo = Path(swift_repo).expanduser().resolve()
-    data_dir = Path(data_dir).expanduser().resolve()
     param_path = Path(parameter_file).expanduser().resolve()
 
     # Load cosmology parameters from parameter file
@@ -399,14 +383,13 @@
         cosmology_params = {}
 
     return SWIFTCLIProfile(
-        swiftsim_dir=swift_repo,
-        data_dir=data_dir,
+        swiftsim_dir=swift_repo_path,
+        data_dir=data_dir_path,
         branch=swift_branch,
         softening_coeff=float(softening_coeff),
         softening_pivot_z=float(softening_pivot_z),
         parameter_file=param_path,
         **cosmology_params,  # Unpack cosmology parameters as individual fields
->>>>>>> 1c747488
     )
 
 
@@ -419,9 +402,6 @@
     """
     # Return a dummy if the profile file does not yet exist
     if not PROFILE_FILE.exists():
-<<<<<<< HEAD
-        return SWIFTCLIProfile(None, None, "master", 0.04, 2.7)
-=======
         return SWIFTCLIProfile(
             swiftsim_dir=None,
             data_dir=None,
@@ -430,16 +410,12 @@
             softening_pivot_z=2.7,
             parameter_file=None,
         )
->>>>>>> 1c747488
 
     with open(PROFILE_FILE, "r") as f:
         profile_data = yaml.safe_load(f)
 
     # If we don't have a profile yet return an empty one
     if profile_data is None:
-<<<<<<< HEAD
-        return SWIFTCLIProfile(None, None, "master", 0.04, 2.7)
-=======
         return SWIFTCLIProfile(
             swiftsim_dir=None,
             data_dir=None,
@@ -448,7 +424,6 @@
             softening_pivot_z=2.7,
             parameter_file=None,
         )
->>>>>>> 1c747488
 
     # If key is None return the current profile
     if key is None:
